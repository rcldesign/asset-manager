/**
 * DumbAssets - Asset Tracking Application
 * Main JavaScript file handling application logic
 */

// Import file upload module
import { initializeFileUploads, handleFileUploads } from '/src/services/fileUpload/index.js';
// Import asset renderer module
import { 
    initRenderer, 
    updateState, 
    updateSelectedIds, 
    renderAssetDetails,
    // Import list renderer functions
    initListRenderer,
    updateListState,
    updateDashboardFilter,
    updateSort,
    renderAssetList,
    sortAssets
} from '/src/services/render/index.js';
import {  registerServiceWorker } from './helpers/serviceWorkerHelper.js';
<<<<<<< HEAD
=======
// Import collapsible sections functionality
import { initCollapsibleSections } from './js/collapsible.js';
>>>>>>> 49f93f29

// State management
let assets = [];
let subAssets = [];
let selectedAssetId = null;
let selectedSubAssetId = null;
let isEditMode = false;
let currentSort = { field: null, direction: 'asc' };
let dashboardFilter = null;

// Add these flags to track deletion
let deletePhoto = false;
let deleteReceipt = false;
let deleteManual = false;
let deleteSubPhoto = false;
let deleteSubReceipt = false;
let deleteSubManual = false;

// DOM Elements
const assetList = document.getElementById('assetList');
const assetDetails = document.getElementById('assetDetails');
const subAssetContainer = document.getElementById('subAssetContainer');
const subAssetList = document.getElementById('subAssetList');
const searchInput = document.getElementById('searchInput');
const addAssetBtn = document.getElementById('addAssetBtn');
const addSubAssetBtn = document.getElementById('addSubAssetBtn');
const assetModal = document.getElementById('assetModal');
const subAssetModal = document.getElementById('subAssetModal');
const assetForm = document.getElementById('assetForm');
const subAssetForm = document.getElementById('subAssetForm');
const clearSearchBtn = document.getElementById('clearSearchBtn');
const sidebar = document.querySelector('.sidebar');
const sidebarToggle = document.getElementById('sidebarToggle');
const mainContent = document.querySelector('.main-content');
const sidebarCloseBtn = document.getElementById('sidebarCloseBtn');
const sortNameBtn = document.getElementById('sortNameBtn');
const sortWarrantyBtn = document.getElementById('sortWarrantyBtn');

// Import functionality
const importModal = document.getElementById('importModal');
const importBtn = document.getElementById('importAssetsBtn');
const importFile = document.getElementById('importFile');
// const selectedFileName = document.getElementById('selectedFileName');
const startImportBtn = document.getElementById('startImportBtn');
const columnSelects = document.querySelectorAll('.column-select');

// Notification Settings UI Logic
const notificationBtn = document.getElementById('notificationBtn');
const notificationModal = document.getElementById('notificationModal');
const notificationForm = document.getElementById('notificationForm');
const saveNotificationSettings = document.getElementById('saveNotificationSettings');
const cancelNotificationSettings = document.getElementById('cancelNotificationSettings');
const notificationClose = notificationModal.querySelector('.close-btn');
const testNotificationSettings = document.getElementById('testNotificationSettings');

// Utility Functions
function generateId() {
    // Generate a 10-digit ID
    return Math.floor(1000000000 + Math.random() * 9000000000).toString();
}

function formatDate(dateString) {
    if (!dateString) return 'N/A';
    const date = new Date(dateString);
    return date.toLocaleDateString();
}

function formatCurrency(amount) {
    if (amount === null || amount === undefined) return 'N/A';
    return new Intl.NumberFormat('en-US', {
        style: 'currency',
        currency: 'USD'
    }).format(amount);
}

// Data Functions
async function loadAssets() {
    try {
        const response = await fetch('/api/assets', {
            credentials: 'include'
        });
        if (!response.ok) {
            if (response.status === 401) {
                window.location.href = '/login';
                return;
            }
            throw new Error('Failed to load assets');
        }
        assets = await response.json();
        // Update asset list in the modules
        updateState(assets, subAssets);
        updateListState(assets, subAssets, selectedAssetId);
        renderAssetList();
    } catch (error) {
        console.error('Error loading assets:', error);
        assets = [];
        updateState(assets, subAssets);
        updateListState(assets, subAssets, selectedAssetId);
        renderAssetList();
    }
}

async function loadSubAssets() {
    try {
        const response = await fetch('/api/subassets', {
            credentials: 'include'
        });
        if (!response.ok) {
            if (response.status === 401) {
                window.location.href = '/login';
                return;
            }
            throw new Error('Failed to load sub-assets');
        }
        subAssets = await response.json();
        updateState(assets, subAssets);
        updateListState(assets, subAssets, selectedAssetId);
    } catch (error) {
        console.error('Error loading sub-assets:', error);
        subAssets = [];
        updateState(assets, subAssets);
        updateListState(assets, subAssets, selectedAssetId);
    }
}

// Load both assets and sub-assets, then render the dashboard
async function loadAllData() {
    await Promise.all([loadAssets(), loadSubAssets()]);
    renderEmptyState(); // This will call renderDashboard()
}

async function saveAsset(asset) {
    try {
        if (deletePhoto && asset.photoPath) {
            await fetch('/api/delete-file', {
                method: 'POST',
                headers: { 'Content-Type': 'application/json' },
                body: JSON.stringify({ path: asset.photoPath }),
                credentials: 'include'
            });
            asset.photoPath = null;
        }
        if (deleteReceipt && asset.receiptPath) {
            await fetch('/api/delete-file', {
                method: 'POST',
                headers: { 'Content-Type': 'application/json' },
                body: JSON.stringify({ path: asset.receiptPath }),
                credentials: 'include'
            });
            asset.receiptPath = null;
        }
        if (deleteManual && asset.manualPath) {
            await fetch('/api/delete-file', {
                method: 'POST',
                headers: { 'Content-Type': 'application/json' },
                body: JSON.stringify({ path: asset.manualPath }),
                credentials: 'include'
            });
            asset.manualPath = null;
        }
        const response = await fetch('/api/asset', {
            method: isEditMode ? 'PUT' : 'POST',
            headers: {
                'Content-Type': 'application/json'
            },
            body: JSON.stringify(asset),
            credentials: 'include'
        });
        if (!response.ok) throw new Error('Failed to save asset');
        await loadAssets();
        closeAssetModal();
        // Refresh the asset details view if we're currently viewing the edited asset
        if (selectedAssetId === asset.id) {
            renderAssetDetails(asset.id);
        }
    } catch (error) {
        console.error('Error saving asset:', error);
        alert('Error saving asset. Please try again.');
    }
}

async function saveSubAsset(subAsset) {
    try {
        // Debug logging to see what we're sending
        console.log('Saving sub-asset with data:', JSON.stringify(subAsset, null, 2));
        
        // Check for required fields that server expects
        if (!subAsset.id) {
            console.error('Missing required field: id');
        }
        if (!subAsset.name) {
            console.error('Missing required field: name');
        }
        if (!subAsset.parentId) {
            console.error('Missing required field: parentId');
        }
        
        // Ensure we're sending the required fields
        if (!subAsset.id || !subAsset.name || !subAsset.parentId) {
            throw new Error('Missing required fields for sub-asset. Check the console for details.');
        }
        
        if (deleteSubPhoto && subAsset.photoPath) {
            await fetch('/api/delete-file', {
                method: 'POST',
                headers: { 'Content-Type': 'application/json' },
                body: JSON.stringify({ path: subAsset.photoPath }),
                credentials: 'include'
            });
            subAsset.photoPath = null;
        }
        if (deleteSubReceipt && subAsset.receiptPath) {
            await fetch('/api/delete-file', {
                method: 'POST',
                headers: { 'Content-Type': 'application/json' },
                body: JSON.stringify({ path: subAsset.receiptPath }),
                credentials: 'include'
            });
            subAsset.receiptPath = null;
        }
        if (deleteSubManual && subAsset.manualPath) {
            await fetch('/api/delete-file', {
                method: 'POST',
                headers: { 'Content-Type': 'application/json' },
                body: JSON.stringify({ path: subAsset.manualPath }),
                credentials: 'include'
            });
            subAsset.manualPath = null;
        }
        
        const response = await fetch('/api/subasset', {
            method: isEditMode ? 'PUT' : 'POST',
            headers: {
                'Content-Type': 'application/json'
            },
            body: JSON.stringify(subAsset),
            credentials: 'include'
        });
        
        if (!response.ok) {
            // Get detailed error from response if available
            const errorText = await response.text();
            console.error('Server response:', response.status, errorText);
            throw new Error(`Failed to save sub-asset: ${errorText}`);
        }
        
        // Get the updated sub-asset from the response
        const updatedSubAsset = await response.json();
        console.log('Server response with updated sub-asset:', updatedSubAsset);
        
        // Load the updated sub-assets
        await loadSubAssets();
        
        // Close the modal
        closeSubAssetModal();
        
        // Refresh the asset details view to show the updated sub-assets
        if (selectedAssetId) {
            renderAssetDetails(selectedAssetId);
        }
    } catch (error) {
        console.error('Error saving sub-asset:', error);
        alert('Error saving component. Please try again.');
    }
}

async function deleteAsset(assetId) {
    if (!confirm('Are you sure you want to delete this asset? This will also delete all its components.')) {
        return;
    }
    
    try {
        const response = await fetch(`/api/asset/${assetId}`, {
            method: 'DELETE',
            credentials: 'include'
        });
        
        if (!response.ok) throw new Error('Failed to delete asset');
        updateSelectedIds(null, null);
        await loadAssets();
        await loadSubAssets();
        renderEmptyState();
    } catch (error) {
        console.error('Error deleting asset:', error);
        alert('Error deleting asset. Please try again.');
    }
}

async function deleteSubAsset(subAssetId) {
    if (!confirm('Are you sure you want to delete this component? This will also delete any sub-components.')) {
        return;
    }
    
    try {
        const response = await fetch(`/api/subasset/${subAssetId}`, {
            method: 'DELETE',
            credentials: 'include'
        });
        
        if (!response.ok) throw new Error('Failed to delete component');
        updateSelectedIds(selectedAssetId, null);
        await loadSubAssets();
        if (selectedAssetId) {
            renderAssetDetails(selectedAssetId);
        }
    } catch (error) {
        console.error('Error deleting component:', error);
        alert('Error deleting component. Please try again.');
    }
}

// Rendering Functions
function renderDashboard() {
    // Calculate stats
    const totalAssets = assets.length;
    const totalSubAssets = subAssets.length;
    // Total Components is just the count of sub-assets
    const totalComponents = totalSubAssets;
    
    // Calculate total value including sub-assets
    const totalAssetsValue = assets.reduce((sum, a) => sum + (parseFloat(a.price) || 0), 0);
    const totalSubAssetsValue = subAssets.reduce((sum, sa) => sum + (parseFloat(sa.purchasePrice) || 0), 0);
    const totalValue = totalAssetsValue + totalSubAssetsValue;
    
    // Get all assets with warranties (both main assets and sub-assets)
    const assetWarranties = assets.filter(a => a.warranty && a.warranty.expirationDate);
    const subAssetWarranties = subAssets.filter(sa => sa.warranty && sa.warranty.expirationDate);
    const allWarranties = [...assetWarranties, ...subAssetWarranties];
    
    const now = new Date();
    let expired = 0, within60 = 0, within30 = 0, active = 0;
    
    allWarranties.forEach(item => {
        const exp = new Date(item.warranty.expirationDate);
        if (isNaN(exp)) return;
        
        const diff = (exp - now) / (1000 * 60 * 60 * 24);
        if (diff < 0) {
            expired++;
        } else if (diff <= 30) {
            within30++;
        } else if (diff <= 60) {
            within60++;
            active++;
        } else {
            active++;
        }
    });
    
    assetDetails.innerHTML = `
        <div class="dashboard">
            <h2 class="dashboard-title">Asset Overview</h2>
            <div class="dashboard-top-row">
                <div class="dashboard-card total${!dashboardFilter ? ' active' : ''}" data-filter="all">
                    <div class="card-label">Total Assets</div>
                    <div class="card-value">${totalAssets}</div>
                </div>
                <div class="dashboard-card components" data-filter="components">
                    <div class="card-label">Total Components</div>
                    <div class="card-value">${totalComponents}</div>
                </div>
                <div class="dashboard-card value" data-filter="value">
                    <div class="card-label">Total Value</div>
                    <div class="card-value">${formatCurrency(totalValue)}</div>
                </div>
            </div>
            <div class="dashboard-warranty-section">
                <div class="warranty-title">Warranties</div>
                <div class="dashboard-cards warranty-cards">
                    <div class="dashboard-card warranties${dashboardFilter === 'warranties' ? ' active' : ''}" data-filter="warranties">
                        <div class="card-label">Total</div>
                        <div class="card-value">${allWarranties.length}</div>
                    </div>
                    <div class="dashboard-card within60${dashboardFilter === 'within60' ? ' active' : ''}" data-filter="within60">
                        <div class="card-label">In 60 days</div>
                        <div class="card-value">${within60}</div>
                    </div>
                    <div class="dashboard-card within30${dashboardFilter === 'within30' ? ' active' : ''}" data-filter="within30">
                        <div class="card-label">In 30 days</div>
                        <div class="card-value">${within30}</div>
                    </div>
                    <div class="dashboard-card expired${dashboardFilter === 'expired' ? ' active' : ''}" data-filter="expired">
                        <div class="card-label">Expired</div>
                        <div class="card-value">${expired}</div>
                    </div>
                    <div class="dashboard-card active-status${dashboardFilter === 'active' ? ' active' : ''}" data-filter="active">
                        <div class="card-label">Active</div>
                        <div class="card-value">${active}</div>
                    </div>
                </div>
            </div>
        </div>
    `;
    // Add click handlers for filtering (except value card)
    assetDetails.querySelectorAll('.dashboard-card').forEach(card => {
        if (card.getAttribute('data-filter') === 'value') return;
        card.addEventListener('click', (e) => {
            e.stopPropagation();
            const filter = card.getAttribute('data-filter');
            if (filter === 'all') {
                dashboardFilter = null;
            } else {
                dashboardFilter = filter;
            }
            updateDashboardFilter(dashboardFilter);
            renderAssetList(searchInput.value);
            if (!selectedAssetId) renderDashboard();
        });
    });
}

// In renderAssetList, only call renderDashboard if no asset is selected
// function renderAssetList has been moved to the listRenderer module

function renderEmptyState() {
    // Always render dashboard when showing empty state
    renderDashboard();
    subAssetContainer.classList.add('hidden');
}

// Modal Functions
function openAssetModal(asset = null) {
    if (!assetModal || !assetForm) return;
    isEditMode = !!asset;
    document.getElementById('addAssetTitle').textContent = isEditMode ? 'Edit Asset' : 'Add Asset';
    assetForm.reset();
    deletePhoto = false;
    deleteReceipt = false;
    deleteManual = false;
    
    // Clear file inputs and previews
    const photoInput = document.getElementById('assetPhoto');
    const receiptInput = document.getElementById('assetReceipt');
    const manualInput = document.getElementById('assetManual');
    const photoPreview = document.getElementById('photoPreview');
    const receiptPreview = document.getElementById('receiptPreview');
    const manualPreview = document.getElementById('manualPreview');
    
    if (!isEditMode) {
        // Clear file inputs and previews for new assets
        if (photoInput) photoInput.value = '';
        if (receiptInput) receiptInput.value = '';
        if (manualInput) manualInput.value = '';
        if (photoPreview) photoPreview.innerHTML = '';
        if (receiptPreview) receiptPreview.innerHTML = '';
        if (manualPreview) manualPreview.innerHTML = '';
    }
    
    if (isEditMode && asset) {
        document.getElementById('assetName').value = asset.name || '';
        document.getElementById('assetModel').value = asset.modelNumber || '';
        document.getElementById('assetSerial').value = asset.serialNumber || '';
        document.getElementById('assetPurchaseDate').value = asset.purchaseDate ? new Date(asset.purchaseDate).toISOString().split('T')[0] : '';
        document.getElementById('assetPrice').value = asset.price || '';
        document.getElementById('assetWarrantyScope').value = asset.warranty?.scope || '';
        document.getElementById('assetWarrantyExpiration').value = asset.warranty?.expirationDate ? new Date(asset.warranty.expirationDate).toISOString().split('T')[0] : '';
        document.getElementById('assetLink').value = asset.link || '';
        document.getElementById('assetDescription').value = asset.description || '';
        // Preview existing images
        if (photoPreview && asset.photoPath) {
            photoPreview.innerHTML = `<div style="position:relative;display:inline-block;">
                <img src="${asset.photoPath}" alt="Asset Photo">
                <button type="button" class="delete-preview-btn" title="Delete Image" style="position:absolute;top:2px;right:2px;background:rgba(0,0,0,0.5);border:none;border-radius:50%;padding:2px;cursor:pointer;">
                  <svg width="16" height="16" viewBox="0 0 24 24" fill="none" stroke="red" stroke-width="2" stroke-linecap="round" stroke-linejoin="round"><polyline points="3 6 5 6 21 6"/><path d="M19 6v14a2 2 0 0 1-2 2H7a2 2 0 0 1-2-2V6m3 0V4a2 2 0 0 1 2-2h2a2 2 0 0 1 2 2v2"/><line x1="10" y1="11" x2="10" y2="17"/><line x1="14" y1="11" x2="14" y2="17"/></svg>
                </button>
            </div>`;
            photoPreview.querySelector('.delete-preview-btn').onclick = () => {
                if (confirm('Are you sure you want to delete this image?')) {
                    photoPreview.innerHTML = '';
                    photoInput.value = '';
                    deletePhoto = true;
                }
            };
        }
        if (receiptPreview && asset.receiptPath) {
            receiptPreview.innerHTML = `<div class="receipt-preview" style="position:relative;display:inline-block;">
                <svg xmlns="http://www.w3.org/2000/svg" width="16" height="16" viewBox="0 0 24 24" fill="none" stroke="currentColor" stroke-width="2" stroke-linecap="round" stroke-linejoin="round">
                    <path d="M14 2H6a2 2 0 0 0-2 2v16a2 2 0 0 0 2 2h12a2 2 0 0 0 2-2V8z"></path>
                    <polyline points="14 2 14 8 20 8"></polyline>
                    <line x1="16" y1="13" x2="8" y2="13"></line>
                    <line x1="16" y1="17" x2="8" y2="17"></line>
                    <polyline points="10 9 9 9 8 9"></polyline>
                </svg>
                <span>Receipt file attached</span>
                <button type="button" class="delete-preview-btn" title="Delete Receipt" style="position:absolute;top:2px;right:2px;background:rgba(0,0,0,0.5);border:none;border-radius:50%;padding:2px;cursor:pointer;">
                  <svg width="16" height="16" viewBox="0 0 24 24" fill="none" stroke="red" stroke-width="2" stroke-linecap="round" stroke-linejoin="round"><polyline points="3 6 5 6 21 6"/><path d="M19 6v14a2 2 0 0 1-2 2H7a2 2 0 0 1-2-2V6m3 0V4a2 2 0 0 1 2-2h2a2 2 0 0 1 2 2v2"/><line x1="10" y1="11" x2="10" y2="17"/><line x1="14" y1="11" x2="14" y2="17"/></svg>
                </button>
            </div>`;
            receiptPreview.querySelector('.delete-preview-btn').onclick = () => {
                if (confirm('Are you sure you want to delete this receipt?')) {
                    receiptPreview.innerHTML = '';
                    receiptInput.value = '';
                    deleteReceipt = true;
                }
            };
        }
        if (manualPreview && asset.manualPath) {
            manualPreview.innerHTML = `<div class="manual-preview" style="position:relative;display:inline-block;">
                <svg xmlns="http://www.w3.org/2000/svg" width="16" height="16" viewBox="0 0 24 24" fill="none" stroke="currentColor" stroke-width="2" stroke-linecap="round" stroke-linejoin="round">
                    <path d="M14 2H6a2 2 0 0 0-2 2v16a2 2 0 0 0 2 2h12a2 2 0 0 0 2-2V8z"></path>
                    <polyline points="14 2 14 8 20 8"></polyline>
                    <line x1="16" y1="13" x2="8" y2="13"></line>
                    <line x1="16" y1="17" x2="8" y2="17"></line>
                    <polyline points="10 9 9 9 8 9"></polyline>
                </svg>
                <span>Manual file attached</span>
                <button type="button" class="delete-preview-btn" title="Delete Manual" style="position:absolute;top:2px;right:2px;background:rgba(0,0,0,0.5);border:none;border-radius:50%;padding:2px;cursor:pointer;">
                  <svg width="16" height="16" viewBox="0 0 24 24" fill="none" stroke="red" stroke-width="2" stroke-linecap="round" stroke-linejoin="round"><polyline points="3 6 5 6 21 6"/><path d="M19 6v14a2 2 0 0 1-2 2H7a2 2 0 0 1-2-2V6m3 0V4a2 2 0 0 1 2-2h2a2 2 0 0 1 2 2v2"/><line x1="10" y1="11" x2="10" y2="17"/><line x1="14" y1="11" x2="14" y2="17"/></svg>
                </button>
            </div>`;
            manualPreview.querySelector('.delete-preview-btn').onclick = () => {
                if (confirm('Are you sure you want to delete this manual?')) {
                    manualPreview.innerHTML = '';
                    manualInput.value = '';
                    deleteManual = true;
                }
            };
        }
    }
    // Set up form submission
    assetForm.onsubmit = (e) => {
        e.preventDefault();
        
        // Create asset object
        const newAsset = {
            name: document.getElementById('assetName').value,
            modelNumber: document.getElementById('assetModel').value,
            serialNumber: document.getElementById('assetSerial').value,
            purchaseDate: document.getElementById('assetPurchaseDate').value,
            price: parseFloat(document.getElementById('assetPrice').value) || null,
            warranty: {
                scope: document.getElementById('assetWarrantyScope').value,
                expirationDate: document.getElementById('assetWarrantyExpiration').value
            },
            link: document.getElementById('assetLink').value,
            description: document.getElementById('assetDescription').value,
            updatedAt: new Date().toISOString()
        };
        
        // Add ID if editing, generate new one if adding
        if (isEditMode && asset) {
            newAsset.id = asset.id;
            newAsset.photoPath = asset.photoPath;
            newAsset.receiptPath = asset.receiptPath;
            newAsset.manualPath = asset.manualPath;
            newAsset.createdAt = asset.createdAt;
        } else {
            newAsset.id = generateId();
            newAsset.photoPath = null;
            newAsset.receiptPath = null;
            newAsset.manualPath = null;
            newAsset.createdAt = new Date().toISOString();
        }
        
        // Handle file uploads then save
        handleFileUploads(newAsset, isEditMode)
            .then(updatedAsset => saveAsset(updatedAsset));
    };
    
    // Set up cancel button
    const cancelBtn = assetForm.querySelector('.cancel-btn');
    if (cancelBtn) {
        cancelBtn.onclick = () => {
            closeAssetModal();
        };
    }
    
    // Set up close button
    const closeBtn = assetModal.querySelector('.close-btn');
    if (closeBtn) {
        closeBtn.onclick = () => {
            closeAssetModal();
        };
    }
    
    // Show the modal
    assetModal.style.display = 'block';
    
    // // Initialize collapsible sections in the modal - with a slight delay to ensure content is visible
    // setTimeout(() => {
    //     initCollapsibleSections();
    // }, 50);
}

function closeAssetModal() {
    if (!assetModal) return;
    
    // Clear file inputs and previews
    const photoInput = document.getElementById('assetPhoto');
    const receiptInput = document.getElementById('assetReceipt');
    const manualInput = document.getElementById('assetManual');
    const photoPreview = document.getElementById('photoPreview');
    const receiptPreview = document.getElementById('receiptPreview');
    const manualPreview = document.getElementById('manualPreview');

    if (photoInput) photoInput.value = '';
    if (receiptInput) receiptInput.value = '';
    if (manualInput) manualInput.value = '';
    if (photoPreview) photoPreview.innerHTML = '';
    if (receiptPreview) receiptPreview.innerHTML = '';
    if (manualPreview) manualPreview.innerHTML = '';

    assetModal.style.display = 'none';
}

function openSubAssetModal(subAsset = null, parentId = null, parentSubId = null) {
    if (!subAssetModal || !subAssetForm) return;
    isEditMode = !!subAsset;
    document.getElementById('addComponentTitle').textContent = isEditMode ? 'Edit Component' : 'Add Component';
    subAssetForm.reset();
    deleteSubPhoto = false;
    deleteSubReceipt = false;
    deleteSubManual = false;
    
    // Clear file inputs and previews
    const photoInput = document.getElementById('subAssetPhoto');
    const receiptInput = document.getElementById('subAssetReceipt');
    const manualInput = document.getElementById('subAssetManual');
    const photoPreview = document.getElementById('subPhotoPreview');
    const receiptPreview = document.getElementById('subReceiptPreview');
    const manualPreview = document.getElementById('subManualPreview');
    
    if (!isEditMode) {
        // Clear file inputs and previews for new assets
        if (photoInput) photoInput.value = '';
        if (receiptInput) receiptInput.value = '';
        if (manualInput) manualInput.value = '';
        if (photoPreview) photoPreview.innerHTML = '';
        if (receiptPreview) receiptPreview.innerHTML = '';
        if (manualPreview) manualPreview.innerHTML = '';
    }
    
    // Set parent ID - Add null checks to prevent errors
    const parentIdInput = document.getElementById('parentAssetId');
    const parentSubIdInput = document.getElementById('parentSubAssetId');
    
    if (parentIdInput) parentIdInput.value = '';
    if (parentSubIdInput) parentSubIdInput.value = '';
    
    if (parentId && parentIdInput) {
        parentIdInput.value = parentId;
    }
    if (parentSubId && parentSubIdInput) {
        parentSubIdInput.value = parentSubId;
    }
    
    if (isEditMode && subAsset) {
        const idInput = document.getElementById('subAssetId');
        const nameInput = document.getElementById('subAssetName');
        const modelInput = document.getElementById('subAssetModel');
        const serialInput = document.getElementById('subAssetSerial');
        const purchaseDateInput = document.getElementById('subAssetPurchaseDate');
        const purchasePriceInput = document.getElementById('subAssetPurchasePrice');
        const notesInput = document.getElementById('subAssetNotes');
        const warrantyScopeInput = document.getElementById('subAssetWarrantyScope');
        const warrantyExpirationInput = document.getElementById('subAssetWarrantyExpiration');
        
        if (idInput) idInput.value = subAsset.id;
        if (nameInput) nameInput.value = subAsset.name || '';
        if (modelInput) modelInput.value = subAsset.modelNumber || '';
        if (serialInput) serialInput.value = subAsset.serialNumber || '';
        if (purchaseDateInput) purchaseDateInput.value = subAsset.purchaseDate || '';
        if (purchasePriceInput) purchasePriceInput.value = subAsset.purchasePrice || '';
        if (parentIdInput) parentIdInput.value = subAsset.parentId || parentId || '';
        if (parentSubIdInput) parentSubIdInput.value = subAsset.parentSubId || parentSubId || '';
        if (notesInput) notesInput.value = subAsset.notes || '';
        if (warrantyScopeInput) warrantyScopeInput.value = subAsset.warranty?.scope || '';
        if (warrantyExpirationInput) warrantyExpirationInput.value = subAsset.warranty?.expirationDate ? new Date(subAsset.warranty.expirationDate).toISOString().split('T')[0] : '';
        
        // Preview existing images if available
        if (photoPreview && subAsset.photoPath) {
            photoPreview.innerHTML = `<div class="preview-item">
                <img src="${subAsset.photoPath}" alt="Component Photo" style="max-width:100%;max-height:150px;">
                <button type="button" class="delete-preview-btn" title="Delete Image">×</button>
            </div>`;
            photoPreview.querySelector('.delete-preview-btn').onclick = () => {
                if (confirm('Are you sure you want to delete this image?')) {
                    photoPreview.innerHTML = '';
                    photoInput.value = '';
                    deleteSubPhoto = true;
                }
            };
        }
        if (receiptPreview && subAsset.receiptPath) {
            receiptPreview.innerHTML = `<div class="preview-item">
                <span>Receipt file attached</span>
                <button type="button" class="delete-preview-btn" title="Delete Receipt">×</button>
            </div>`;
            receiptPreview.querySelector('.delete-preview-btn').onclick = () => {
                if (confirm('Are you sure you want to delete this receipt?')) {
                    receiptPreview.innerHTML = '';
                    receiptInput.value = '';
                    deleteSubReceipt = true;
                }
            };
        }
        if (manualPreview && subAsset.manualPath) {
            manualPreview.innerHTML = `<div class="preview-item">
                <span>Manual file attached</span>
                <button type="button" class="delete-preview-btn" title="Delete Manual">×</button>
            </div>`;
            manualPreview.querySelector('.delete-preview-btn').onclick = () => {
                if (confirm('Are you sure you want to delete this manual?')) {
                    manualPreview.innerHTML = '';
                    manualInput.value = '';
                    deleteSubManual = true;
                }
            };
        }
    }
    
    // Set up form submission
    subAssetForm.onsubmit = (e) => {
        e.preventDefault();
        
        // Create sub-asset object with null checks
        const nameInput = document.getElementById('subAssetName');
        const modelInput = document.getElementById('subAssetModel');
        const serialInput = document.getElementById('subAssetSerial');
        const purchaseDateInput = document.getElementById('subAssetPurchaseDate');
        const purchasePriceInput = document.getElementById('subAssetPurchasePrice');
        const parentIdInput = document.getElementById('parentAssetId');
        const parentSubIdInput = document.getElementById('parentSubAssetId');
        const notesInput = document.getElementById('subAssetNotes');
        const idInput = document.getElementById('subAssetId');
        const warrantyScopeInput = document.getElementById('subAssetWarrantyScope');
        const warrantyExpirationInput = document.getElementById('subAssetWarrantyExpiration');
        
        // Ensure required fields exist and have values
        if (!nameInput || !nameInput.value.trim()) {
            alert('Name is required');
            return;
        }
        
        if (!parentIdInput || !parentIdInput.value.trim()) {
            console.error('Missing parent ID!');
            alert('Parent ID is required. Please try again.');
            return;
        }
        
        const newSubAsset = {
            id: idInput && idInput.value ? idInput.value : generateId(), // Generate new ID if not editing
            name: nameInput ? nameInput.value : '',
            modelNumber: modelInput ? modelInput.value : '',
            serialNumber: serialInput ? serialInput.value : '',
            purchaseDate: purchaseDateInput ? purchaseDateInput.value : '',
            purchasePrice: purchasePriceInput ? parseFloat(purchasePriceInput.value) || null : null,
            parentId: parentIdInput ? parentIdInput.value : '',
            parentSubId: parentSubIdInput ? parentSubIdInput.value : '',
            notes: notesInput ? notesInput.value : '',
            warranty: {
                scope: warrantyScopeInput ? warrantyScopeInput.value : '',
                expirationDate: warrantyExpirationInput ? warrantyExpirationInput.value : ''
            },
            updatedAt: new Date().toISOString()
        };
        
        // Debug log the sub-asset data before file uploads
        console.log('Sub-asset data before file uploads:', {
            id: newSubAsset.id,
            name: newSubAsset.name,
            parentId: newSubAsset.parentId,
            parentSubId: newSubAsset.parentSubId,
            warranty: newSubAsset.warranty
        });
        
        // Add file info if editing, generate new paths if adding
        if (isEditMode && subAsset) {
            newSubAsset.photoPath = subAsset.photoPath;
            newSubAsset.receiptPath = subAsset.receiptPath;
            newSubAsset.manualPath = subAsset.manualPath;
            newSubAsset.createdAt = subAsset.createdAt;
            
            // Handle file deletions
            if (deleteSubPhoto) newSubAsset.photoPath = null;
            if (deleteSubReceipt) newSubAsset.receiptPath = null;
            if (deleteSubManual) newSubAsset.manualPath = null;
        } else {
            newSubAsset.photoPath = null;
            newSubAsset.receiptPath = null;
            newSubAsset.manualPath = null;
            newSubAsset.createdAt = new Date().toISOString();
        }
        
        // Handle file uploads then save
        handleFileUploads(newSubAsset, isEditMode, true)
            .then(updatedSubAsset => saveSubAsset(updatedSubAsset));
    };
    
    // Set up cancel button
    const cancelBtn = subAssetForm.querySelector('.cancel-btn');
    if (cancelBtn) {
        cancelBtn.onclick = () => {
            closeSubAssetModal();
        };
    }
    
    // Set up close button
    const closeBtn = subAssetModal.querySelector('.close-btn');
    if (closeBtn) {
        closeBtn.onclick = () => {
            closeSubAssetModal();
        };
    }
    
    // Show the modal
    subAssetModal.style.display = 'block';
    
    // // Initialize any collapsible sections in the modal
    // setTimeout(() => {
    //     initCollapsibleSections();
    // }, 50);
}

function closeSubAssetModal() {
    if (!subAssetModal) return;
    
    // Clear file inputs and previews
    const photoInput = document.getElementById('subAssetPhoto');
    const receiptInput = document.getElementById('subAssetReceipt');
    const manualInput = document.getElementById('subAssetManual');
    const photoPreview = document.getElementById('subPhotoPreview');
    const receiptPreview = document.getElementById('subReceiptPreview');
    const manualPreview = document.getElementById('subManualPreview');

    if (photoInput) photoInput.value = '';
    if (receiptInput) receiptInput.value = '';
    if (manualInput) manualInput.value = '';
    if (photoPreview) photoPreview.innerHTML = '';
    if (receiptPreview) receiptPreview.innerHTML = '';
    if (manualPreview) manualPreview.innerHTML = '';

    subAssetModal.style.display = 'none';
}

<<<<<<< HEAD
// Event listeners
document.addEventListener('DOMContentLoaded', () => {
    // Check if DOM elements exist
    if (!assetList || !assetDetails) {
        console.error('Required DOM elements not found.');
        return;
    }
    
    // Set up file upload functionality
    initializeFileUploads();
    
    // Initialize the asset renderer module
    initRenderer({
        // Utility functions
        formatDate,
        formatCurrency,
        
        // Module functions
        openAssetModal,
        openSubAssetModal,
        deleteAsset,
        deleteSubAsset,
        createSubAssetElement,
        handleSidebarNav,
        renderSubAssets,
        
        // Global state
        assets,
        subAssets,
        
        // DOM elements
        assetList,
        assetDetails,
        subAssetContainer
    });
    
    // Initialize the list renderer module
    initListRenderer({
        // Module functions
        updateSelectedIds,
        renderAssetDetails,
        handleSidebarNav,
        
        // Global state
        assets,
        subAssets,
        selectedAssetId,
        dashboardFilter,
        currentSort,
        searchInput,
        
        // DOM elements
        assetList
    });
    
    // Set up search
    if (searchInput) {
        searchInput.addEventListener('input', (e) => {
            renderAssetList(e.target.value);
            if (clearSearchBtn) {
                clearSearchBtn.style.display = e.target.value ? 'flex' : 'none';
            }
        });
    }
    if (clearSearchBtn && searchInput) {
        clearSearchBtn.addEventListener('click', () => {
            searchInput.value = '';
            clearSearchBtn.style.display = 'none';
            renderAssetList('');
            searchInput.focus();
        });
    }
    
    // Set up home button
    const homeBtn = document.getElementById('homeBtn');
    if (homeBtn) {
        homeBtn.addEventListener('click', () => {
            // Clear selected asset
            updateSelectedIds(null, null);
            
            // Remove active class from all asset items
            document.querySelectorAll('.asset-item').forEach(item => {
                item.classList.remove('active');
            });
            
            // Render dashboard
            renderEmptyState();
            
            // Close sidebar on mobile
            handleSidebarNav();
        });
    }
    
    // Set up add asset button
    if (addAssetBtn) {
        addAssetBtn.addEventListener('click', () => {
            openAssetModal();
        });
    }
    
    // Add event listener for escape key to close modals
    document.addEventListener('keydown', (e) => {
        if (e.key === 'Escape') {
            closeAssetModal();
            closeSubAssetModal();
        }
    });
    
    // Set the page and site title from config if available
    if (window.appConfig && window.appConfig.siteTitle) {
        const siteTitleElem = document.getElementById('siteTitle');
        if (siteTitleElem) {
            siteTitleElem.textContent = window.appConfig.siteTitle || 'DumbAssets';
        }
        const pageTitleElem = document.getElementById('pageTitle');
        if (pageTitleElem) {
            pageTitleElem.textContent = window.appConfig.siteTitle || 'DumbAssets';
        }
    }
    
    // Set up sort buttons
    const sortNameBtn = document.getElementById('sortNameBtn');
    const sortWarrantyBtn = document.getElementById('sortWarrantyBtn');
    
    if (sortNameBtn) {
        sortNameBtn.addEventListener('click', () => {
            const currentDirection = sortNameBtn.getAttribute('data-direction') || 'asc';
            const newDirection = currentDirection === 'asc' ? 'desc' : 'asc';
            
            // Update button state
            sortNameBtn.setAttribute('data-direction', newDirection);
            sortWarrantyBtn.setAttribute('data-direction', 'asc');
            
            // Update sort settings
            currentSort = { field: 'name', direction: newDirection };
            updateSort(currentSort);
            
            // Update UI
            updateSortButtons(sortNameBtn);
            
            // Re-render with sort
            renderAssetList(searchInput ? searchInput.value : '');
        });
    }
    
    if (sortWarrantyBtn) {
        sortWarrantyBtn.addEventListener('click', () => {
            const currentDirection = sortWarrantyBtn.getAttribute('data-direction') || 'asc';
            const newDirection = currentDirection === 'asc' ? 'desc' : 'asc';
            
            // Update button state
            sortWarrantyBtn.setAttribute('data-direction', newDirection);
            sortNameBtn.setAttribute('data-direction', 'asc');
            
            // Update sort settings
            currentSort = { field: 'warranty', direction: newDirection };
            updateSort(currentSort);
            
            // Update UI
            updateSortButtons(sortWarrantyBtn);
            
            // Re-render with sort
            renderAssetList(searchInput ? searchInput.value : '');
        });
    }
    
    // Top Sort Button (optional)
    const topSortBtn = document.getElementById('topSortBtn');
    if (topSortBtn) {
        topSortBtn.addEventListener('click', () => {
            const sortOptions = document.getElementById('sortOptions');
            if (sortOptions) {
                sortOptions.classList.toggle('visible');
            }
        });
    }
    
    // Load initial data
    loadAllData();
});

=======
>>>>>>> 49f93f29
function closeSidebar() {
    if (sidebar) sidebar.classList.remove('open');
    if (sidebarCloseBtn) sidebarCloseBtn.style.display = 'none';
    if (sidebarToggle) sidebarToggle.style.display = 'block';
}
function openSidebar() {
    if (sidebar) sidebar.classList.add('open');
    if (sidebarCloseBtn) sidebarCloseBtn.style.display = 'block';
    if (sidebarToggle) sidebarToggle.style.display = 'none';
}

if (sidebarToggle) {
    sidebarToggle.addEventListener('click', () => {
        if (sidebar.classList.contains('open')) {
            closeSidebar();
        } else {
            openSidebar();
        }
    });
}
if (sidebarCloseBtn) {
    sidebarCloseBtn.addEventListener('click', () => {
        closeSidebar();
    });
}
// Close sidebar when clicking outside (on main content) on mobile
if (mainContent) {
    mainContent.addEventListener('click', () => {
        if (window.innerWidth <= 768) closeSidebar();
    });
}
// Optionally close sidebar on navigation
function handleSidebarNav() {
    if (window.innerWidth <= 768) closeSidebar();
}
// Call handleSidebarNav after asset/sub-asset click
// In renderAssetList and createSubAssetElement, after renderAssetDetails(...), call handleSidebarNav();

// Open import modal
importBtn.addEventListener('click', () => {
    importModal.style.display = 'block';
});

// Close import modal
importModal.querySelector('.close-btn').addEventListener('click', () => {
    importModal.style.display = 'none';
});

// Handle file selection
importFile.addEventListener('change', async (e) => {
    const file = e.target.files[0];
    if (!file) return;

    // selectedFileName.textContent = file.name;
    
    try {
        // Read the file and get headers
        const formData = new FormData();
        formData.append('file', file);
        
        console.log('Sending file to get headers...');
        const response = await fetch('/api/import-assets', {
        method: 'POST',
            body: formData,
            credentials: 'include' // Maintain session
        });
        
        console.log('Header response status:', response.status);
        
        if (!response.ok) {
            if (response.status === 401) {
                console.log('Unauthorized, redirecting to login');
                window.location.href = '/login';
                return;
            }
            const errorData = await response.json();
            throw new Error(errorData.error || 'Failed to read file');
        }
        
        const data = await response.json();
        console.log('Headers received:', data.headers);
        const headers = data.headers || [];
        
        // Populate column selects
        columnSelects.forEach(select => {
            select.innerHTML = '<option value="">Select Column</option>';
            headers.forEach((header, index) => {
                const option = document.createElement('option');
                option.value = index;
                option.textContent = header;
                select.appendChild(option);
            });
        });
        
        // Also populate new selects
        const urlColumn = document.getElementById('urlColumn');
        const warrantyColumn = document.getElementById('warrantyColumn');
        const warrantyExpirationColumn = document.getElementById('warrantyExpirationColumn');
        [urlColumn, warrantyColumn, warrantyExpirationColumn].forEach(select => {
            if (!select) return;
            select.innerHTML = '<option value="">Select Column</option>';
            headers.forEach((header, index) => {
                const option = document.createElement('option');
                option.value = index;
                option.textContent = header;
                select.appendChild(option);
            });
        });
        
        // Auto-map columns after populating
        autoMapColumns(headers);
        
        startImportBtn.disabled = headers.length === 0;
    } catch (error) {
        console.error('Error reading file:', error);
        alert('Failed to read file: ' + error.message);
    }
});

// Handle import
startImportBtn.addEventListener('click', async () => {
    const file = importFile.files[0];
    if (!file) return;

    // Get column mappings
    const mappings = {
        name: document.getElementById('nameColumn').value,
        model: document.getElementById('modelColumn').value,
        serial: document.getElementById('serialColumn').value,
        purchaseDate: document.getElementById('purchaseDateColumn').value,
        purchasePrice: document.getElementById('purchasePriceColumn').value,
        notes: document.getElementById('notesColumn').value,
        url: urlColumn.value,
        warranty: warrantyColumn.value,
        warrantyExpiration: warrantyExpirationColumn.value
    };

    // Validate required mappings
    if (!mappings.name) {
        alert('Please map the Name column');
        return;
    }

    try {
        const formData = new FormData();
        formData.append('file', file);
        formData.append('mappings', JSON.stringify(mappings));

        console.log('Sending import data with mappings:', mappings);
        const response = await fetch('/api/import-assets', {
            method: 'POST',
            body: formData,
            credentials: 'include' // Maintain session
        });

        console.log('Import response status:', response.status);
        
        if (!response.ok) {
            if (response.status === 401) {
                console.log('Unauthorized, redirecting to login');
                window.location.href = '/login';
                return;
            }
            const errorData = await response.json();
            throw new Error(errorData.error || 'Import failed');
        }

        const result = await response.json();
        console.log('Import result:', result);
        alert(`Successfully imported ${result.importedCount} assets`);
        
        // Close modal and reset form
        importModal.style.display = 'none';
        importFile.value = '';
        // selectedFileName.textContent = 'No file chosen';
        startImportBtn.disabled = true;
        columnSelects.forEach(select => {
            select.innerHTML = '<option value="">Select Column</option>';
        });
        
        // Refresh asset list
        console.log('Refreshing asset list after import');
        await loadAssets();
    } catch (error) {
        console.error('Import error:', error);
        alert('Failed to import assets: ' + error.message);
    }
});

// Auto-mapping logic for import columns
function autoMapColumns(headers) {
    const mappingRules = {
        nameColumn: ["name"],
        modelColumn: ["model", "model #", "model number", "model num"],
        serialColumn: ["serial", "serial #", "serial number", "serial num"],
        purchaseDateColumn: ["purchase date", "date purchased", "bought date"],
        purchasePriceColumn: ["purchase price", "price", "cost", "amount"],
        notesColumn: ["notes", "note", "description", "desc", "comments"],
        urlColumn: ["url", "link", "website"],
        warrantyColumn: ["warranty", "warranty scope", "coverage"],
        warrantyExpirationColumn: ["warranty expiration", "warranty expiry", "warranty end", "warranty end date", "expiration", "expiry"]
    };
    
    // Normalize a string for comparison
    function normalize(str) {
        return str.toLowerCase().replace(/[^a-z0-9]/g, "");
    }
    
    Object.entries(mappingRules).forEach(([dropdownId, variations]) => {
        const select = document.getElementById(dropdownId);
        if (!select) return;
        let foundIndex = "";
        for (let i = 0; i < headers.length; i++) {
            const headerNorm = normalize(headers[i]);
            if (variations.some(variant => headerNorm === normalize(variant))) {
                foundIndex = i;
                break;
            }
        }
        select.value = foundIndex;
    });
}

// Open modal
notificationBtn.addEventListener('click', async () => {
    await loadNotificationSettings();
    notificationModal.style.display = 'block';
});
// Close modal
function closeNotificationModal() {
    notificationModal.style.display = 'none';
}
notificationClose.addEventListener('click', closeNotificationModal);
cancelNotificationSettings.addEventListener('click', closeNotificationModal);

// Load settings from backend
async function loadNotificationSettings() {
    try {
        const response = await fetch('/api/notification-settings', { credentials: 'include' });
        if (!response.ok) throw new Error('Failed to load notification settings');
        const settings = await response.json();
        notificationForm.notifyAdd.checked = !!settings.notifyAdd;
        notificationForm.notifyDelete.checked = !!settings.notifyDelete;
        notificationForm.notifyEdit.checked = !!settings.notifyEdit;
        notificationForm.notify1Month.checked = !!settings.notify1Month;
        notificationForm.notify2Week.checked = !!settings.notify2Week;
        notificationForm.notify7Day.checked = !!settings.notify7Day;
        notificationForm.notify3Day.checked = !!settings.notify3Day;
    } catch (err) {
        // fallback: uncheck all
        notificationForm.notifyAdd.checked = true;
        notificationForm.notifyDelete.checked = false;
        notificationForm.notifyEdit.checked = true;
        notificationForm.notify1Month.checked = true;
        notificationForm.notify2Week.checked = false;
        notificationForm.notify7Day.checked = true;
        notificationForm.notify3Day.checked = false;
    }
}

// Save settings to backend
function showToast(message) {
    const toast = document.getElementById('toast');
    toast.textContent = message;
    toast.classList.add('show');
    setTimeout(() => {
        toast.classList.remove('show');
    }, 2000);
}

saveNotificationSettings.addEventListener('click', async () => {
    const settings = {
        notifyAdd: notificationForm.notifyAdd.checked,
        notifyDelete: notificationForm.notifyDelete.checked,
        notifyEdit: notificationForm.notifyEdit.checked,
        notify1Month: notificationForm.notify1Month.checked,
        notify2Week: notificationForm.notify2Week.checked,
        notify7Day: notificationForm.notify7Day.checked,
        notify3Day: notificationForm.notify3Day.checked
    };
    try {
        const response = await fetch('/api/notification-settings', {
            method: 'POST',
            headers: { 'Content-Type': 'application/json' },
            body: JSON.stringify(settings),
            credentials: 'include'
        });
        if (!response.ok) throw new Error('Failed to save notification settings');
        closeNotificationModal();
        showToast('Settings saved');
    } catch (err) {
        alert('Failed to save notification settings.');
    }
});

testNotificationSettings.addEventListener('click', async () => {
    testNotificationSettings.disabled = true;
    try {
        const response = await fetch('/api/notification-test', {
            method: 'POST',
            credentials: 'include'
        });
        if (!response.ok) throw new Error('Failed to send test notification');
        showToast('Test notification sent');
    } catch (err) {
        showToast('Failed to send test notification');
    } finally {
        setTimeout(() => { testNotificationSettings.disabled = false; }, 1500);
    }
});

// Sorting Functions
function updateSortButtons(activeButton) {
    // Remove active class from all buttons
    document.querySelectorAll('.sort-button').forEach(btn => {
        btn.classList.remove('active');
    });
    
    // Set active button and update its direction
    if (activeButton) {
        activeButton.classList.add('active');
        const direction = activeButton.getAttribute('data-direction');
        const sortIcon = activeButton.querySelector('.sort-icon');
        if (sortIcon) {
            sortIcon.style.transform = direction === 'desc' ? 'rotate(180deg)' : '';
        }
    }
}

// Add click-off-to-close for modals
[assetModal, subAssetModal, importModal, notificationModal].forEach(modal => {
    if (modal) {
        modal.addEventListener('mousedown', function(e) {
            if (e.target === modal) {
                modal.style.display = 'none';
            }
        });
    }
});

// Note: syncState is now directly called from loadAssets and loadSubAssets functions
// No need to redefine functions which could cause errors in strict mode

function renderSubAssets(parentAssetId) {
    if (!subAssetContainer || !subAssetList) return;
    
    // Get sub-assets for this parent
    const parentSubAssets = subAssets.filter(sa => sa.parentId === parentAssetId && !sa.parentSubId);
    
    // Show or hide the container
    subAssetContainer.classList.remove('hidden');
    
    if (parentSubAssets.length === 0) {
        subAssetList.innerHTML = `
            <div class="empty-state">
                <p>No components found. Add your first component.</p>
            </div>
        `;
    } else {
        subAssetList.innerHTML = '';
        
        // Render each sub-asset with any children
        parentSubAssets.forEach(subAsset => {
            const subAssetElement = createSubAssetElement(subAsset);
            subAssetList.appendChild(subAssetElement);
        });
    }
    
    // Set up the "Add Sub-Asset" button
    if (addSubAssetBtn) {
        addSubAssetBtn.onclick = () => {
            openSubAssetModal(null, parentAssetId);
        };
    }
}

function createSubAssetElement(subAsset) {
    const element = document.createElement('div');
    element.className = 'sub-asset-item';
    if (subAsset.id === selectedSubAssetId) {
        element.classList.add('active');
    }
    
    // Check warranty expiration
    let warrantyDot = '';
    if (subAsset.warranty && subAsset.warranty.expirationDate) {
        const expDate = new Date(subAsset.warranty.expirationDate);
        const now = new Date();
        const diff = (expDate - now) / (1000 * 60 * 60 * 24); // difference in days
        
        if (diff >= 0 && diff <= 30) {
            warrantyDot = '<div class="warranty-expiring-dot"></div>';
        } else if (diff > 30 && diff <= 60) {
            warrantyDot = '<div class="warranty-warning-dot"></div>';
        }
    }
    
    // Create header with name and actions
    const header = document.createElement('div');
    header.className = 'sub-asset-header';
    header.innerHTML = `
        ${warrantyDot}
        <div class="sub-asset-title">${subAsset.name}</div>
        <div class="sub-asset-actions">
            <button class="edit-sub-btn" data-id="${subAsset.id}" title="Edit">
              <svg viewBox="0 0 24 24" fill="none" stroke="currentColor" stroke-width="2" stroke-linecap="round" stroke-linejoin="round"><path d="M12 20h9"/><path d="M16.5 3.5a2.121 2.121 0 0 1 3 3L7 19.5 3 21l1.5-4L16.5 3.5z"/></svg>
            </button>
            <button class="delete-sub-btn" data-id="${subAsset.id}" title="Delete">
              <svg viewBox="0 0 24 24" fill="none" stroke="currentColor" stroke-width="2" stroke-linecap="round" stroke-linejoin="round"><polyline points="3 6 5 6 21 6"/><path d="M19 6v14a2 2 0 0 1-2 2H7a2 2 0 0 1-2-2V6m3 0V4a2 2 0 0 1 2-2h2a2 2 0 0 1 2 2v2"/><line x1="10" y1="11" x2="10" y2="17"/><line x1="14" y1="11" x2="14" y2="17"/></svg>
            </button>
        </div>
    `;
    
    // Add event listeners
    const editBtn = header.querySelector('.edit-sub-btn');
    editBtn.addEventListener('click', (e) => {
        e.stopPropagation();
        const subToEdit = subAssets.find(sa => sa.id === subAsset.id);
        openSubAssetModal(subToEdit);
    });
    
    const deleteBtn = header.querySelector('.delete-sub-btn');
    deleteBtn.addEventListener('click', (e) => {
        e.stopPropagation();
        deleteSubAsset(subAsset.id);
    });
    
    element.appendChild(header);
    
    // Add summary info
    const info = document.createElement('div');
    info.className = 'sub-asset-info';
    info.innerHTML = `
        ${subAsset.modelNumber ? `<span>${subAsset.modelNumber}</span>` : ''}
        ${subAsset.serialNumber ? `<span>#${subAsset.serialNumber}</span>` : ''}
    `;
    element.appendChild(info);
    
    // Check for children (only for first level sub-assets)
    if (!subAsset.parentSubId) {
        const children = subAssets.filter(sa => sa.parentSubId === subAsset.id);
        if (children.length > 0) {
            const childrenContainer = document.createElement('div');
            childrenContainer.className = 'sub-asset-children';
            
            children.forEach(child => {
                const childElement = document.createElement('div');
                childElement.className = 'sub-asset-item child';
                
                // Check warranty expiration for child
                let childWarrantyDot = '';
                if (child.warranty && child.warranty.expirationDate) {
                    const expDate = new Date(child.warranty.expirationDate);
                    const now = new Date();
                    const diff = (expDate - now) / (1000 * 60 * 60 * 24);
                    
                    if (diff >= 0 && diff <= 30) {
                        childWarrantyDot = '<div class="warranty-expiring-dot"></div>';
                    } else if (diff > 30 && diff <= 60) {
                        childWarrantyDot = '<div class="warranty-warning-dot"></div>';
                    }
                }
                
                childElement.innerHTML = `
                    <div class="sub-asset-header">
                        ${childWarrantyDot}
                        <div class="sub-asset-title">${child.name}</div>
                        <div class="sub-asset-actions">
                            <button class="edit-sub-btn" data-id="${child.id}" title="Edit">
                              <svg viewBox="0 0 24 24" fill="none" stroke="currentColor" stroke-width="2" stroke-linecap="round" stroke-linejoin="round"><path d="M12 20h9"/><path d="M16.5 3.5a2.121 2.121 0 0 1 3 3L7 19.5 3 21l1.5-4L16.5 3.5z"/></svg>
                            </button>
                            <button class="delete-sub-btn" data-id="${child.id}" title="Delete">
                              <svg viewBox="0 0 24 24" fill="none" stroke="currentColor" stroke-width="2" stroke-linecap="round" stroke-linejoin="round"><polyline points="3 6 5 6 21 6"/><path d="M19 6v14a2 2 0 0 1-2 2H7a2 2 0 0 1-2-2V6m3 0V4a2 2 0 0 1 2-2h2a2 2 0 0 1 2 2v2"/><line x1="10" y1="11" x2="10" y2="17"/><line x1="14" y1="11" x2="14" y2="17"/></svg>
                            </button>
                        </div>
                    </div>
                    <div class="sub-asset-info">
                        ${child.modelNumber ? `<span>${child.modelNumber}</span>` : ''}
                        ${child.serialNumber ? `<span>#${child.serialNumber}</span>` : ''}
                    </div>
                `;
                
                // Add event listeners to child
                const childEditBtn = childElement.querySelector('.edit-sub-btn');
                childEditBtn.addEventListener('click', (e) => {
                    e.stopPropagation();
                    openSubAssetModal(child);
                });
                const childDeleteBtn = childElement.querySelector('.delete-sub-btn');
                childDeleteBtn.addEventListener('click', (e) => {
                    e.stopPropagation();
                    deleteSubAsset(child.id);
                });
                
                // Make sub-sub-asset clickable to show details
                childElement.addEventListener('click', (e) => {
                    if (e.target.closest('button')) return;
                    e.stopPropagation();
                    updateSelectedIds(selectedAssetId, child.id);
                    renderAssetDetails(child.id, true);
                });
                
                childrenContainer.appendChild(childElement);
            });
            
            element.appendChild(childrenContainer);
        }
    }
    
    element.addEventListener('click', (e) => {
        // Prevent click if clicking on an action button
        if (e.target.closest('button')) return;
        e.stopPropagation();
        updateSelectedIds(selectedAssetId, subAsset.id);
        renderAssetDetails(subAsset.id, true);
    });
    
    return element;
}

// Keep at the end
document.addEventListener('DOMContentLoaded', () => {
<<<<<<< HEAD
=======
    // Check if DOM elements exist
    if (!assetList || !assetDetails) {
        console.error('Required DOM elements not found.');
        return;
    }
    
    // Set up file upload functionality
    initializeFileUploads();
    
    // Initialize collapsible sections
    initCollapsibleSections();
    
    // Initialize the asset renderer module
    initRenderer({
        // Utility functions
        formatDate,
        formatCurrency,
        
        // Module functions
        openAssetModal,
        openSubAssetModal,
        deleteAsset,
        deleteSubAsset,
        createSubAssetElement,
        handleSidebarNav,
        renderSubAssets,
        
        // Global state
        assets,
        subAssets,
        
        // DOM elements
        assetList,
        assetDetails,
        subAssetContainer
    });
    
    // Initialize the list renderer module
    initListRenderer({
        // Module functions
        updateSelectedIds,
        renderAssetDetails,
        handleSidebarNav,
        
        // Global state
        assets,
        subAssets,
        selectedAssetId,
        dashboardFilter,
        currentSort,
        searchInput,
        
        // DOM elements
        assetList
    });
    
    // Set up search
    if (searchInput) {
        searchInput.addEventListener('input', (e) => {
            renderAssetList(e.target.value);
            if (clearSearchBtn) {
                clearSearchBtn.style.display = e.target.value ? 'flex' : 'none';
            }
        });
    }
    if (clearSearchBtn && searchInput) {
        clearSearchBtn.addEventListener('click', () => {
            searchInput.value = '';
            clearSearchBtn.style.display = 'none';
            renderAssetList('');
            searchInput.focus();
        });
    }
    
    // Set up home button
    const homeBtn = document.getElementById('homeBtn');
    if (homeBtn) {
        homeBtn.addEventListener('click', () => {
            // Clear selected asset
            updateSelectedIds(null, null);
            
            // Remove active class from all asset items
            document.querySelectorAll('.asset-item').forEach(item => {
                item.classList.remove('active');
            });
            
            // Render dashboard
            renderEmptyState();
            
            // Close sidebar on mobile
            handleSidebarNav();
        });
    }
    
    // Set up add asset button
    if (addAssetBtn) {
        addAssetBtn.addEventListener('click', () => {
            openAssetModal();
        });
    }
    
    // Add event listener for escape key to close modals
    document.addEventListener('keydown', (e) => {
        if (e.key === 'Escape') {
            closeAssetModal();
            closeSubAssetModal();
        }
    });
    
    // Set the page and site title from config if available
    if (window.appConfig && window.appConfig.siteTitle) {
        const siteTitleElem = document.getElementById('siteTitle');
        if (siteTitleElem) {
            siteTitleElem.textContent = window.appConfig.siteTitle || 'DumbAssets';
        }
        const pageTitleElem = document.getElementById('pageTitle');
        if (pageTitleElem) {
            pageTitleElem.textContent = window.appConfig.siteTitle || 'DumbAssets';
        }
    }
    
    // Set up sort buttons
    const sortNameBtn = document.getElementById('sortNameBtn');
    const sortWarrantyBtn = document.getElementById('sortWarrantyBtn');
    
    if (sortNameBtn) {
        sortNameBtn.addEventListener('click', () => {
            const currentDirection = sortNameBtn.getAttribute('data-direction') || 'asc';
            const newDirection = currentDirection === 'asc' ? 'desc' : 'asc';
            
            // Update button state
            sortNameBtn.setAttribute('data-direction', newDirection);
            sortWarrantyBtn.setAttribute('data-direction', 'asc');
            
            // Update sort settings
            currentSort = { field: 'name', direction: newDirection };
            updateSort(currentSort);
            
            // Update UI
            updateSortButtons(sortNameBtn);
            
            // Re-render with sort
            renderAssetList(searchInput ? searchInput.value : '');
        });
    }
    
    if (sortWarrantyBtn) {
        sortWarrantyBtn.addEventListener('click', () => {
            const currentDirection = sortWarrantyBtn.getAttribute('data-direction') || 'asc';
            const newDirection = currentDirection === 'asc' ? 'desc' : 'asc';
            
            // Update button state
            sortWarrantyBtn.setAttribute('data-direction', newDirection);
            sortNameBtn.setAttribute('data-direction', 'asc');
            
            // Update sort settings
            currentSort = { field: 'warranty', direction: newDirection };
            updateSort(currentSort);
            
            // Update UI
            updateSortButtons(sortWarrantyBtn);
            
            // Re-render with sort
            renderAssetList(searchInput ? searchInput.value : '');
        });
    }
    
    // Top Sort Button (optional)
    const topSortBtn = document.getElementById('topSortBtn');
    if (topSortBtn) {
        topSortBtn.addEventListener('click', () => {
            const sortOptions = document.getElementById('sortOptions');
            if (sortOptions) {
                sortOptions.classList.toggle('visible');
            }
        });
    }
    
    // Load initial data
    loadAllData();
>>>>>>> 49f93f29
    registerServiceWorker();
});<|MERGE_RESOLUTION|>--- conflicted
+++ resolved
@@ -20,11 +20,8 @@
     sortAssets
 } from '/src/services/render/index.js';
 import {  registerServiceWorker } from './helpers/serviceWorkerHelper.js';
-<<<<<<< HEAD
-=======
 // Import collapsible sections functionality
 import { initCollapsibleSections } from './js/collapsible.js';
->>>>>>> 49f93f29
 
 // State management
 let assets = [];
@@ -860,190 +857,6 @@
     subAssetModal.style.display = 'none';
 }
 
-<<<<<<< HEAD
-// Event listeners
-document.addEventListener('DOMContentLoaded', () => {
-    // Check if DOM elements exist
-    if (!assetList || !assetDetails) {
-        console.error('Required DOM elements not found.');
-        return;
-    }
-    
-    // Set up file upload functionality
-    initializeFileUploads();
-    
-    // Initialize the asset renderer module
-    initRenderer({
-        // Utility functions
-        formatDate,
-        formatCurrency,
-        
-        // Module functions
-        openAssetModal,
-        openSubAssetModal,
-        deleteAsset,
-        deleteSubAsset,
-        createSubAssetElement,
-        handleSidebarNav,
-        renderSubAssets,
-        
-        // Global state
-        assets,
-        subAssets,
-        
-        // DOM elements
-        assetList,
-        assetDetails,
-        subAssetContainer
-    });
-    
-    // Initialize the list renderer module
-    initListRenderer({
-        // Module functions
-        updateSelectedIds,
-        renderAssetDetails,
-        handleSidebarNav,
-        
-        // Global state
-        assets,
-        subAssets,
-        selectedAssetId,
-        dashboardFilter,
-        currentSort,
-        searchInput,
-        
-        // DOM elements
-        assetList
-    });
-    
-    // Set up search
-    if (searchInput) {
-        searchInput.addEventListener('input', (e) => {
-            renderAssetList(e.target.value);
-            if (clearSearchBtn) {
-                clearSearchBtn.style.display = e.target.value ? 'flex' : 'none';
-            }
-        });
-    }
-    if (clearSearchBtn && searchInput) {
-        clearSearchBtn.addEventListener('click', () => {
-            searchInput.value = '';
-            clearSearchBtn.style.display = 'none';
-            renderAssetList('');
-            searchInput.focus();
-        });
-    }
-    
-    // Set up home button
-    const homeBtn = document.getElementById('homeBtn');
-    if (homeBtn) {
-        homeBtn.addEventListener('click', () => {
-            // Clear selected asset
-            updateSelectedIds(null, null);
-            
-            // Remove active class from all asset items
-            document.querySelectorAll('.asset-item').forEach(item => {
-                item.classList.remove('active');
-            });
-            
-            // Render dashboard
-            renderEmptyState();
-            
-            // Close sidebar on mobile
-            handleSidebarNav();
-        });
-    }
-    
-    // Set up add asset button
-    if (addAssetBtn) {
-        addAssetBtn.addEventListener('click', () => {
-            openAssetModal();
-        });
-    }
-    
-    // Add event listener for escape key to close modals
-    document.addEventListener('keydown', (e) => {
-        if (e.key === 'Escape') {
-            closeAssetModal();
-            closeSubAssetModal();
-        }
-    });
-    
-    // Set the page and site title from config if available
-    if (window.appConfig && window.appConfig.siteTitle) {
-        const siteTitleElem = document.getElementById('siteTitle');
-        if (siteTitleElem) {
-            siteTitleElem.textContent = window.appConfig.siteTitle || 'DumbAssets';
-        }
-        const pageTitleElem = document.getElementById('pageTitle');
-        if (pageTitleElem) {
-            pageTitleElem.textContent = window.appConfig.siteTitle || 'DumbAssets';
-        }
-    }
-    
-    // Set up sort buttons
-    const sortNameBtn = document.getElementById('sortNameBtn');
-    const sortWarrantyBtn = document.getElementById('sortWarrantyBtn');
-    
-    if (sortNameBtn) {
-        sortNameBtn.addEventListener('click', () => {
-            const currentDirection = sortNameBtn.getAttribute('data-direction') || 'asc';
-            const newDirection = currentDirection === 'asc' ? 'desc' : 'asc';
-            
-            // Update button state
-            sortNameBtn.setAttribute('data-direction', newDirection);
-            sortWarrantyBtn.setAttribute('data-direction', 'asc');
-            
-            // Update sort settings
-            currentSort = { field: 'name', direction: newDirection };
-            updateSort(currentSort);
-            
-            // Update UI
-            updateSortButtons(sortNameBtn);
-            
-            // Re-render with sort
-            renderAssetList(searchInput ? searchInput.value : '');
-        });
-    }
-    
-    if (sortWarrantyBtn) {
-        sortWarrantyBtn.addEventListener('click', () => {
-            const currentDirection = sortWarrantyBtn.getAttribute('data-direction') || 'asc';
-            const newDirection = currentDirection === 'asc' ? 'desc' : 'asc';
-            
-            // Update button state
-            sortWarrantyBtn.setAttribute('data-direction', newDirection);
-            sortNameBtn.setAttribute('data-direction', 'asc');
-            
-            // Update sort settings
-            currentSort = { field: 'warranty', direction: newDirection };
-            updateSort(currentSort);
-            
-            // Update UI
-            updateSortButtons(sortWarrantyBtn);
-            
-            // Re-render with sort
-            renderAssetList(searchInput ? searchInput.value : '');
-        });
-    }
-    
-    // Top Sort Button (optional)
-    const topSortBtn = document.getElementById('topSortBtn');
-    if (topSortBtn) {
-        topSortBtn.addEventListener('click', () => {
-            const sortOptions = document.getElementById('sortOptions');
-            if (sortOptions) {
-                sortOptions.classList.toggle('visible');
-            }
-        });
-    }
-    
-    // Load initial data
-    loadAllData();
-});
-
-=======
->>>>>>> 49f93f29
 function closeSidebar() {
     if (sidebar) sidebar.classList.remove('open');
     if (sidebarCloseBtn) sidebarCloseBtn.style.display = 'none';
@@ -1566,8 +1379,6 @@
 
 // Keep at the end
 document.addEventListener('DOMContentLoaded', () => {
-<<<<<<< HEAD
-=======
     // Check if DOM elements exist
     if (!assetList || !assetDetails) {
         console.error('Required DOM elements not found.');
@@ -1748,6 +1559,5 @@
     
     // Load initial data
     loadAllData();
->>>>>>> 49f93f29
     registerServiceWorker();
 });